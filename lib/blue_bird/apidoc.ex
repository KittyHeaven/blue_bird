--- conflicted
+++ resolved
@@ -7,7 +7,6 @@
     description: "",
     terms_of_service: "",
     host: "",
-<<<<<<< HEAD
     contact: [
       name: "",
       url: "",
@@ -17,11 +16,8 @@
       name: "",
       url: ""
     ],
-    routes: []
-=======
     routes: [],
     groups: %{}
->>>>>>> d0faa945
   ]
 
   @typedoc """
@@ -32,14 +28,10 @@
     description: String.t,
     terms_of_service: String.t,
     host: String.t,
-<<<<<<< HEAD
     contact: contact,
     license: license,
-    routes: [BlueBird.Route.t]
-=======
     routes: [BlueBird.Route.t],
-    groups: map
->>>>>>> d0faa945
+    groups: %{optional(String.t) => String.t}
   }
 
   @type contact :: [
