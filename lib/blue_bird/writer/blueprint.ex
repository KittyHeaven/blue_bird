defmodule BlueBird.Writer.Blueprint do
  @moduledoc """
  Defines functions to generate an API BluePrint representation of the
  `BlueBird.ApiDoc` struct.
  """
<<<<<<< HEAD
  import BlueBird.Writer, only: [group_routes: 2]
=======
  alias BlueBird.{ApiDoc, Parameter, Request, Response, Route}
  alias Mix.Project

  @doc """
  Writes a `BlueBird.ApiDoc{}` struct to file.
>>>>>>> 287aae94

  alias BlueBird.{ApiDoc, Parameter, Request, Route}

  @doc """
  Generates a string from an `BlueBird.ApiDocs{}` struct.
  """
  @spec generate_output(ApiDoc.t) :: String.t
  def generate_output(docs) do
    doc_routes = docs.routes
    |> group_routes(:group)
    |> process_groups

    print_metadata(docs.host)
    <> "\n"
    <> print_overview(docs)
    <> "\n\n"
    <> doc_routes
  end

  ## Groups

  @spec process_groups([{String.t, [Route.t]}]) :: String.t
  defp process_groups(groups) do
    Enum.map_join(groups, "\n", &process_group(&1))
  end

  @spec process_group({String.t | nil, [Route.t]}) :: String.t
  defp process_group({nil, routes}) do
    routes
    |> group_routes(:path)
    |> process_resources
  end
  defp process_group({group_name, routes}) do
    grouped_routes = group_routes(routes, :path)

    "# Group #{group_name}\n\n"
    <> process_resources(grouped_routes)
  end

  ## Resources

  @spec process_resources([{String.t, [{String.t, String.t, [Route.t]}]}]) ::
    String.t
  defp process_resources(resources) do
    Enum.map_join(resources, "\n", &process_resource(&1))
  end

  @spec process_resource({String.t | nil, [Route.t]}) :: String.t
  defp process_resource({_path, routes}) do
    "## #{routes |> Enum.at(0) |> display_path}\n\n"
    <> process_routes(routes)
  end

  ## Routes

  @doc false
  @spec process_routes([Route.t]) :: String.t
  def process_routes(routes) do
    routes
    |> Enum.sort_by(&({&1.path, &1.method}))
    |> Enum.map_join("\n", fn(route) ->
      process_route(route)
    end)
  end

  @doc false
  @spec process_route(Route.t) :: String.t
  def process_route(route) do
    [
      print_route_definition(route),
      print_note(route.note),
      print_warning(route.warning),
      route.parameters |> process_parameters(),
      route.requests |> process_requests()
    ] |> Enum.reject(&(&1 == "")) |> Enum.join("\n")
  end

  ## Parameters

  @spec process_parameters([Parameter.t]) :: String.t
  defp process_parameters([_|_] = parameters) do
    "+ Parameters\n\n" <> parameter_list(parameters)
  end
  defp process_parameters(_), do: ""

  @spec parameter_list([Parameter.t]) :: String.t
  defp parameter_list(parameters) do
    parameters
    |> Enum.map_join("\n", &process_parameter(&1))
    |> indent(4)
  end

  @spec process_parameter(Parameter.t) :: String.t
  defp process_parameter(param) do
    [
      print_param_main(param),
      param.additional_desc |> print_param_additional_desc() |> indent(4),
      param.default |> print_param_default() |> indent(4),
      param.members |> print_param_members() |> indent(4)
    ] |> Enum.reject(&(&1 == "")) |> Enum.join("\n")
  end

  ## Requests

  @spec process_requests([Request.t]) :: String.t
  defp process_requests([_|_] = requests) do
    requests
    |> Enum.sort_by(&(&1.response.status))
    |> Enum.map_join("\n", &process_conn(&1))
  end
  defp process_requests(_), do: ""

  @spec process_conn(Request.t) :: String.t
  defp process_conn(request) do
    process_request(request) <> (request.response |> process_response())
  end

  defp process_request(request) do
    content_type = get_content_type(request.headers)
    req_str = [
      request.headers |> filter_headers() |> print_headers() |> indent(4),
      request.body_params |> print_body_params |> indent(4),
    ] |> Enum.reject(&(&1 == "")) |> Enum.join("\n")

    if req_str == "" && content_type == "" do
      ""
    else
      "+ Request #{request.response.status}#{content_type}\n\n"
      <> req_str
      <> "\n"
    end
  end

  ## Responses

  @spec process_response(Response.t) :: String.t
  defp process_response(response) do
    [
      "+ Response #{response.status}#{get_content_type(response.headers)}\n",
      response.headers |> filter_headers() |> print_headers() |> indent(4),
      response.body |> print_body() |> indent(4)
    ] |> Enum.reject(&(&1 == "")) |> Enum.join("\n")
  end

  @spec get_content_type([{String.t, String.t}]) :: String.t
  defp get_content_type([_|_] = headers) do
    case Enum.find(headers, fn({key, _}) -> key == "content-type" end) do
      {_, value} -> " (#{value})"
      _ -> ""
    end
  end
  defp get_content_type(_), do: ""

  ## Frontmatter

  @doc false
  @spec print_metadata(String.t) :: String.t
  def print_metadata(host), do: "FORMAT: 1A\nHOST: #{host}\n"

  @doc false
  @spec print_overview(ApiDoc.t) :: String.t
  def print_overview(api_doc) do
    "# #{api_doc.title}\n"
    <> print_description(api_doc.description)
    <> print_tos(api_doc.terms_of_service)
    <> print_contact(api_doc.contact)
    <> print_license(api_doc.license)
  end

  @spec print_description(String.t) :: String.t
  defp print_description(""), do: ""
  defp print_description(description), do: "#{description}\n"

  @spec print_tos(String.t) :: String.t
  defp print_tos(""), do: ""
  defp print_tos(tos), do: "\n## Terms of Service\n#{tos}\n"

  @spec print_contact([name: String.t, url: String.t, email: String.t])
    :: String.t
  defp print_contact([name: "", url: "", email: ""]), do: ""
  defp print_contact(contact) do
    "\n## Contact\n"
    <> print_if_set(contact[:name])
    <> print_if_set(contact[:url] |> print_link)
    <> print_if_set(contact[:email] |> print_email)
  end

  @spec print_license([name: String.t, url: String.t]) :: String.t
  defp print_license([name: "", url: ""]), do: ""
  defp print_license(license) do
    "\n## License\n"
    <> print_if_set(license[:name])
    <> print_if_set(license[:url] |> print_link)
  end

  @spec print_if_set(String.t) :: String.t
  defp print_if_set(""), do: ""
  defp print_if_set(line), do: "#{line}\n"

  @spec print_link(String.t) :: String.t
  defp print_link(""), do: ""
  defp print_link(link), do: "[#{link}](#{link})"

  @spec print_email(String.t) :: String.t
  defp print_email(""), do: ""
  defp print_email(email), do: "[#{email}](mailto:#{email})"

  ## Route Definition

  @spec print_route_definition(Route.t) :: String.t
  defp print_route_definition(route) do
    print_route_header(route.method, route.title)
    <> print_route_description(route.description)
  end

  @spec print_route_header(String.t, String.t | nil) :: String.t
  defp print_route_header(method, nil), do: "### #{method}\n"
  defp print_route_header(method, title) do
    "### #{title} [#{method}]\n"
  end

  @spec print_route_description(String.t | nil) :: String.t
  defp print_route_description(nil), do: ""
  defp print_route_description(description), do: "#{description}\n"

  ## Parameters

  @spec print_param_main(Parameter.t) :: String.t
  defp print_param_main(param) do
    "+ #{param.name}#{example_to_string(param.example)} " <>
    "(#{param.type}, #{optional_to_str(param.optional)})"
    <> description_to_str(param.description) <> "\n"
  end

  @spec example_to_string(String.t | nil) :: String.t
  defp example_to_string(nil), do: ""
  defp example_to_string(example), do: ": #{example}"

  @spec optional_to_str(boolean) :: String.t
  defp optional_to_str(true), do: "optional"
  defp optional_to_str(false), do: "required"

  @spec description_to_str(String.t | nil) :: String.t
  defp description_to_str(nil), do: ""
  defp description_to_str(description), do: " - #{description}"

  @spec print_param_additional_desc(String.t | nil) :: String.t
  defp print_param_additional_desc(nil), do: ""
  defp print_param_additional_desc(desc), do: "#{desc}\n"

  @spec print_param_default(String.t | nil) :: String.t
  defp print_param_default(nil), do: ""
  defp print_param_default(default), do: "+ Default: #{default}\n"

  @spec print_param_members([String.t] | nil) :: String.t
  defp print_param_members([_|_] = members) do
    "+ Members\n" <>
    (members |> Enum.map_join(&("+ #{&1}\n")) |> indent(4))
  end
  defp print_param_members(_), do: ""

  ## Notes and Warnings

  @spec print_note(String.t | nil) :: String.t
  defp print_note(nil), do: ""
  defp print_note(note) do
    "::: note\n#{note}\n:::\n"
  end

  @spec print_warning(String.t | nil) :: String.t
  defp print_warning(nil), do: ""
  defp print_warning(warning) do
    "::: warning\n#{warning}\n:::\n"
  end

  ## Headers

  @doc false
  @spec print_headers([{String.t, String.t}]) :: String.t
  def print_headers([_|_] = headers) do
    "+ Headers\n\n"
    <> (headers |> Enum.map_join(&(print_header(&1))) |> indent(8))
  end
  def print_headers(_), do: ""

  @spec print_header({String.t, String.t}) :: String.t
  defp print_header({key, value}) do
    "#{key}: #{value}\n"
  end

  @spec filter_headers([{String.t, String.t}]) :: [{String.t, String.t}]
  defp filter_headers([_|_] = headers) do
    Enum.reject(headers, fn({key, _}) -> key == "content-type" end)
  end
  defp filter_headers(_), do: []

  ## Body

  @spec print_body(String.t | nil) :: String.t
  defp print_body(body) when is_nil(body) or body == "", do: ""
  defp print_body(body) do
    "+ Body\n\n" <> (body |> indent(8)) <> "\n"
  end

  @spec print_body_params(map) :: String.t
  defp print_body_params(body) when body == %{}, do: ""
  defp print_body_params(body), do: body |> Poison.encode!() |> print_body()

  @spec indent(String.t, integer) :: String.t
  defp indent(str, count) do
    str
    |> String.split("\n")
    |> Enum.map(fn(line) ->
         case line do
            "" -> ""
            s -> String.duplicate(" ", count) <> s
          end
       end)
    |> Enum.join("\n")
  end

  @spec display_path(Route.t) :: String.t
  defp display_path(route) do
    route.path
    |> replace_path_params()
    |> add_query_params(route.requests)
  end

  @spec replace_path_params(String.t) :: String.t
  defp replace_path_params(path) do
    ~r/:([\w]+)(\/|\z)/
    |> Regex.replace(path, "{\\1}/")
    |> String.trim_trailing("/")
  end

  @spec add_query_params(String.t, [Request.t]) :: String.t
  defp add_query_params(path, []), do: path
  defp add_query_params(path, requests) do
    case get_query_param_str(requests) do
      "" -> path
      params -> "#{path}{?#{params}}"
    end
  end

  @spec get_query_param_str([Request.t]) :: String.t
  defp get_query_param_str(requests) do
    requests
    |> Enum.reduce(%{}, fn(request, params) ->
         Map.merge(params, request.query_params)
       end)
    |> Map.keys
    |> Enum.map(&(to_string(&1)))
    |> Enum.join(",")
  end
end<|MERGE_RESOLUTION|>--- conflicted
+++ resolved
@@ -3,17 +3,9 @@
   Defines functions to generate an API BluePrint representation of the
   `BlueBird.ApiDoc` struct.
   """
-<<<<<<< HEAD
   import BlueBird.Writer, only: [group_routes: 2]
-=======
+
   alias BlueBird.{ApiDoc, Parameter, Request, Response, Route}
-  alias Mix.Project
-
-  @doc """
-  Writes a `BlueBird.ApiDoc{}` struct to file.
->>>>>>> 287aae94
-
-  alias BlueBird.{ApiDoc, Parameter, Request, Route}
 
   @doc """
   Generates a string from an `BlueBird.ApiDocs{}` struct.
