defmodule BlueBird.Writer.Blueprint do
  @moduledoc """
  Defines functions to generate an API BluePrint representation of the
  `BlueBird.ApiDoc` struct.
  """
  import BlueBird.Writer, only: [group_routes: 2]

  alias BlueBird.{ApiDoc, Parameter, Request, Route}

<<<<<<< HEAD
  @ignore_headers Application.get_env(:blue_bird, :ignore_headers, [])

  @doc """
=======
  @doc """
  Writes a `BlueBird.ApiDoc{}` struct to file.

  This function will be called automatically by `BlueBird.Formatter` after
  every test run.

  You can set the destination directory in `config.exs`.

      config :blue_bird,
        docs_path: "priv/static/docs"
  """
  @spec run(ApiDoc.t) :: :ok | {:error, File.posix}
  def run(api_docs) do
    api_docs
    |> generate_output()
    |> write_file()
  end

  @spec write_file(String.t) :: :ok | {:error, File.posix}
  defp write_file(output) do
    path = get_path()

    File.mkdir_p(path)

    path
    |> Path.join("api.apib")
    |> File.write(output)
  end

  @spec get_path :: binary
  defp get_path do
    docs_path = Application.get_env(:blue_bird, :docs_path, "docs")

    Project.build_path()
    |> String.split("_build")
    |> Enum.at(0)
    |> Path.join(docs_path)
  end

  @doc """
>>>>>>> 64f5d4b8
  Generates a string from an `BlueBird.ApiDocs{}` struct.
  """
  @spec generate_output(ApiDoc.t) :: String.t
  def generate_output(docs) do
    doc_routes = docs.routes
    |> group_routes(:group)
    |> process_groups

    print_metadata(docs.host)
    <> "\n"
    <> print_overview(docs)
    <> "\n\n"
    <> doc_routes
  end

  ## Groups

  @spec process_groups([{String.t, [Route.t]}]) :: String.t
  defp process_groups(groups) do
    Enum.map_join(groups, "\n", &process_group(&1))
  end

  @spec process_group({String.t | nil, [Route.t]}) :: String.t
  defp process_group({nil, routes}) do
    routes
    |> group_routes(:path)
    |> process_resources
  end
  defp process_group({group_name, routes}) do
    grouped_routes = group_routes(routes, :path)

    "# Group #{group_name}\n\n"
    <> process_resources(grouped_routes)
  end

  ## Resources

  @spec process_resources([{String.t, [{String.t, String.t, [Route.t]}]}]) ::
    String.t
  defp process_resources(resources) do
    Enum.map_join(resources, "\n", &process_resource(&1))
  end

  @spec process_resource({String.t | nil, [Route.t]}) :: String.t
  defp process_resource({_path, routes}) do
    "## #{routes |> Enum.at(0) |> display_path}\n\n"
    <> process_routes(routes)
  end

  ## Routes

  @doc false
  @spec process_routes([Route.t]) :: String.t
  def process_routes(routes) do
    routes
    |> Enum.sort_by(&({&1.path, &1.method}))
    |> Enum.map_join("\n", fn(route) ->
      process_route(route)
    end)
  end

  @doc false
  @spec process_route(Route.t) :: String.t
  def process_route(route) do
    [
      print_route_definition(route),
      print_note(route.note),
      print_warning(route.warning),
      route.parameters |> process_parameters(),
      route.requests |> process_requests()
    ] |> Enum.reject(&(&1 == "")) |> Enum.join("\n")
  end

  ## Parameters

  @spec process_parameters([Parameter.t]) :: String.t
  defp process_parameters([_|_] = parameters) do
    "+ Parameters\n\n" <> parameter_list(parameters)
  end
  defp process_parameters(_), do: ""

  @spec parameter_list([Parameter.t]) :: String.t
  defp parameter_list(parameters) do
    parameters
    |> Enum.map_join("\n", &process_parameter(&1))
    |> indent(4)
  end

  @spec process_parameter(Parameter.t) :: String.t
  defp process_parameter(param) do
    [
      print_param_main(param),
      param.additional_desc |> print_param_additional_desc() |> indent(4),
      param.default |> print_param_default() |> indent(4),
      param.members |> print_param_members() |> indent(4)
    ] |> Enum.reject(&(&1 == "")) |> Enum.join("\n")
  end

  ## Requests

  @spec process_requests([Request.t]) :: String.t
  defp process_requests([_|_] = requests) do
    requests
    |> Enum.sort_by(&(&1.response.status))
    |> Enum.map_join("\n", &process_conn(&1))
  end
  defp process_requests(_), do: ""

  @spec process_conn(Request.t) :: String.t
  defp process_conn(request) do
    process_request(request) <> (request.response |> process_response())
  end

  defp process_request(request) do
    content_type = get_content_type(request.headers)
    req_str = [
      request.headers |> filter_headers() |> print_headers() |> indent(4),
      request.body_params |> print_body_params |> indent(4),
    ] |> Enum.reject(&(&1 == "")) |> Enum.join("\n")

    if req_str == "" && content_type == "" do
      ""
    else
      "+ Request #{request.response.status}#{content_type}\n\n"
      <> req_str
      <> "\n"
    end
  end

  ## Responses

  @spec process_response(Response.t) :: String.t
  defp process_response(response) do
    [
      "+ Response #{response.status}#{get_content_type(response.headers)}\n",
      response.headers |> filter_headers() |> print_headers() |> indent(4),
      response.body |> print_body() |> indent(4)
    ] |> Enum.reject(&(&1 == "")) |> Enum.join("\n")
  end

  @spec get_content_type([{String.t, String.t}]) :: String.t
  defp get_content_type([_|_] = headers) do
    case Enum.find(headers, fn({key, _}) -> key == "content-type" end) do
      {_, value} -> " (#{value})"
      _ -> ""
    end
  end
  defp get_content_type(_), do: ""

  ## Frontmatter

  @doc false
  @spec print_metadata(String.t) :: String.t
  def print_metadata(host), do: "FORMAT: 1A\nHOST: #{host}\n"

  @doc false
  @spec print_overview(ApiDoc.t) :: String.t
  def print_overview(api_doc) do
    "# #{api_doc.title}\n"
    <> print_description(api_doc.description)
    <> print_tos(api_doc.terms_of_service)
    <> print_contact(api_doc.contact)
    <> print_license(api_doc.license)
  end

  @spec print_description(String.t) :: String.t
  defp print_description(""), do: ""
  defp print_description(description), do: "#{description}\n"

  @spec print_tos(String.t) :: String.t
  defp print_tos(""), do: ""
  defp print_tos(tos), do: "\n## Terms of Service\n#{tos}\n"

  @spec print_contact([name: String.t, url: String.t, email: String.t])
    :: String.t
  defp print_contact([name: "", url: "", email: ""]), do: ""
  defp print_contact(contact) do
    "\n## Contact\n"
    <> print_if_set(contact[:name])
    <> print_if_set(contact[:url] |> print_link)
    <> print_if_set(contact[:email] |> print_email)
  end

  @spec print_license([name: String.t, url: String.t]) :: String.t
  defp print_license([name: "", url: ""]), do: ""
  defp print_license(license) do
    "\n## License\n"
    <> print_if_set(license[:name])
    <> print_if_set(license[:url] |> print_link)
  end

  @spec print_if_set(String.t) :: String.t
  defp print_if_set(""), do: ""
  defp print_if_set(line), do: "#{line}\n"

  @spec print_link(String.t) :: String.t
  defp print_link(""), do: ""
  defp print_link(link), do: "[#{link}](#{link})"

  @spec print_email(String.t) :: String.t
  defp print_email(""), do: ""
  defp print_email(email), do: "[#{email}](mailto:#{email})"

  ## Route Definition

  @spec print_route_definition(Route.t) :: String.t
  defp print_route_definition(route) do
    print_route_header(route.method, route.title)
    <> print_route_description(route.description)
  end

  @spec print_route_header(String.t, String.t | nil) :: String.t
  defp print_route_header(method, nil), do: "### #{method}\n"
  defp print_route_header(method, title) do
    "### #{title} [#{method}]\n"
  end

  @spec print_route_description(String.t | nil) :: String.t
  defp print_route_description(nil), do: ""
  defp print_route_description(description), do: "#{description}\n"

  ## Parameters

  @spec print_param_main(Param.t) :: String.t
  defp print_param_main(param) do
    "+ #{param.name}#{example_to_string(param.example)} " <>
    "(#{param.type}, #{optional_to_str(param.optional)})"
    <> description_to_str(param.description) <> "\n"
  end

  @spec example_to_string(String.t | nil) :: String.t
  defp example_to_string(nil), do: ""
  defp example_to_string(example), do: ": #{example}"

  @spec optional_to_str(boolean) :: String.t
  defp optional_to_str(true), do: "optional"
  defp optional_to_str(false), do: "required"

  @spec description_to_str(String.t | nil) :: String.t
  defp description_to_str(nil), do: ""
  defp description_to_str(description), do: " - #{description}"

  @spec print_param_additional_desc(String.t | nil) :: String.t
  defp print_param_additional_desc(nil), do: ""
  defp print_param_additional_desc(desc), do: "#{desc}\n"

  @spec print_param_default(String.t | nil) :: String.t
  defp print_param_default(nil), do: ""
  defp print_param_default(default), do: "+ Default: #{default}\n"

  @spec print_param_members([String.t] | nil) :: String.t
  defp print_param_members([_|_] = members) do
    "+ Members\n" <>
    (members |> Enum.map_join(&("+ #{&1}\n")) |> indent(4))
  end
  defp print_param_members(_), do: ""

  ## Notes and Warnings

  @spec print_note(String.t | nil) :: String.t
  defp print_note(nil), do: ""
  defp print_note(note) do
    "::: note\n#{note}\n:::\n"
  end

  @spec print_warning(String.t | nil) :: String.t
  defp print_warning(nil), do: ""
  defp print_warning(warning) do
    "::: warning\n#{warning}\n:::\n"
  end

  ## Headers

  @doc false
  @spec print_headers([{String.t, String.t}]) :: String.t
  def print_headers([_|_] = headers) do
    "+ Headers\n\n"
    <> (headers |> Enum.map_join(&(print_header(&1))) |> indent(8))
  end
  def print_headers(_), do: ""

  @spec print_header({String.t, String.t}) :: String.t
  defp print_header({key, value}) do
    "#{key}: #{value}\n"
  end

  @spec filter_headers([{String.t, String.t}]) :: [String.t]
  defp filter_headers([_|_] = headers) do
    ignore_headers = Application.get_env(:blue_bird, :ignore_headers, [])

    Enum.reject(headers, fn({key, _}) ->
      key == "content-type" || Enum.member?(ignore_headers, key)
    end)
  end
  defp filter_headers(_), do: []

  ## Body

  @spec print_body(String.t | nil) :: String.t
  defp print_body(body) when is_nil(body) or body == "", do: ""
  defp print_body(body) do
    "+ Body\n\n" <> (body |> indent(8)) <> "\n"
  end

  @spec print_body_params(map) :: String.t
  defp print_body_params(body) when body == %{}, do: ""
  defp print_body_params(body), do: body |> Poison.encode!() |> print_body()

  @spec indent(String.t, integer) :: String.t
  defp indent(str, count) do
    str
    |> String.split("\n")
    |> Enum.map(fn(line) ->
         case line do
            "" -> ""
            s -> String.duplicate(" ", count) <> s
          end
       end)
    |> Enum.join("\n")
  end

  @spec display_path(Route.t) :: String.t
  defp display_path(route) do
    route.path
    |> replace_path_params()
    |> add_query_params(route.requests)
  end

  @spec replace_path_params(String.t) :: String.t
  defp replace_path_params(path) do
    ~r/:([\w]+)(\/|\z)/
    |> Regex.replace(path, "{\\1}/")
    |> String.trim_trailing("/")
  end

  @spec add_query_params(String.t, [Request.t]) :: String.t
  defp add_query_params(path, []), do: path
  defp add_query_params(path, requests) do
    case get_query_param_str(requests) do
      "" -> path
      params -> "#{path}{?#{params}}"
    end
  end

  @spec get_query_param_str([Request.t]) :: String.t
  defp get_query_param_str(requests) do
    requests
    |> Enum.reduce(%{}, fn(request, params) ->
         Map.merge(params, request.query_params)
       end)
    |> Map.keys
    |> Enum.map(&(to_string(&1)))
    |> Enum.join(",")
  end
end<|MERGE_RESOLUTION|>--- conflicted
+++ resolved
@@ -7,52 +7,6 @@
 
   alias BlueBird.{ApiDoc, Parameter, Request, Route}
 
-<<<<<<< HEAD
-  @ignore_headers Application.get_env(:blue_bird, :ignore_headers, [])
-
-  @doc """
-=======
-  @doc """
-  Writes a `BlueBird.ApiDoc{}` struct to file.
-
-  This function will be called automatically by `BlueBird.Formatter` after
-  every test run.
-
-  You can set the destination directory in `config.exs`.
-
-      config :blue_bird,
-        docs_path: "priv/static/docs"
-  """
-  @spec run(ApiDoc.t) :: :ok | {:error, File.posix}
-  def run(api_docs) do
-    api_docs
-    |> generate_output()
-    |> write_file()
-  end
-
-  @spec write_file(String.t) :: :ok | {:error, File.posix}
-  defp write_file(output) do
-    path = get_path()
-
-    File.mkdir_p(path)
-
-    path
-    |> Path.join("api.apib")
-    |> File.write(output)
-  end
-
-  @spec get_path :: binary
-  defp get_path do
-    docs_path = Application.get_env(:blue_bird, :docs_path, "docs")
-
-    Project.build_path()
-    |> String.split("_build")
-    |> Enum.at(0)
-    |> Path.join(docs_path)
-  end
-
-  @doc """
->>>>>>> 64f5d4b8
   Generates a string from an `BlueBird.ApiDocs{}` struct.
   """
   @spec generate_output(ApiDoc.t) :: String.t
