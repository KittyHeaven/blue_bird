--- conflicted
+++ resolved
@@ -6,11 +6,7 @@
   def run do
     get_app_module()
     |> get_router_module()
-<<<<<<< HEAD
-    |> generate_blueprint_file(ConnLogger.get_conns())
-=======
     |> prepare_docs(BlueBird.ConnLogger.conns())
->>>>>>> 602617e8
   end
 
   def get_app_module do
@@ -35,15 +31,9 @@
   end
 
   defp blue_bird_info do
-<<<<<<< HEAD
     case function_exported?(Project.get, :blue_bird_info, 0) do
-      false -> []
-      true  -> Project.get.blue_bird_info()
-=======
-    case function_exported?(Mix.Project.get, :blue_bird_info, 0) do
       true  -> Mix.Project.get.blue_bird_info()
       false -> []
->>>>>>> 602617e8
     end
   end
 
@@ -119,20 +109,22 @@
     end
   end
 
-<<<<<<< HEAD
-  defp set_default_group(%{group: group} = route_docs, route) when is_nil(group) do
-    group = route.plug
+  defp set_default(%{group: group} = route_docs, route, :group)
+  when is_nil(group) do
+    set_default_to_controller(route_docs, route, :group)
+  end
+
+  defp set_default(%{resource: resource} = route_docs, route, :resource)
+  when is_nil(resource) do
+    set_default_to_controller(route_docs, route, :resource)
+  end
+
+  defp set_default(route_docs, _, _), do: route_docs
+
+  defp set_default_to_controller(route_docs, route, key) do
+    value = route.plug
     |> Naming.resource_name("Controller")
     |> Naming.humanize
-=======
-  defp set_default(%{group: group} = route_docs, route, :group) when is_nil(group), do: set_default_to_controller(route_docs, route, :group)
-  defp set_default(%{resource: resource} = route_docs, route, :resource) when is_nil(resource), do: set_default_to_controller(route_docs, route, :resource)
-  defp set_default(route_docs, _, _), do: route_docs
-  defp set_default_to_controller(route_docs, route, key) do
-    value = route.plug
-    |> Phoenix.Naming.resource_name("Controller")
-    |> Phoenix.Naming.humanize
->>>>>>> 602617e8
 
     Map.put(route_docs, key, value)
   end
